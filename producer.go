package kinetic

import (
	"errors"
	"log"
	"os"
	"os/signal"
	"runtime"
	"strconv"
	"sync"
	"syscall"
	"time"

	"github.com/aws/aws-sdk-go/aws"
	awsKinesis "github.com/aws/aws-sdk-go/service/kinesis"
)

var _ = awsKinesis.EndpointsID

const (
	firehoseURL     = "https://kinesis.%s.amazonaws.com"
	firehoseVersion = "20150804"

	kinesisType = iota
	firehoseType
)

var (
	// ErrThroughputExceeded represents an error when the Kinesis throughput has been exceeded
	ErrThroughputExceeded = errors.New("Configured AWS Kinesis throughput has been exceeded")
	// ErrKinesisFailure represents a generic internal AWS Kinesis error
	ErrKinesisFailure = errors.New("AWS Kinesis internal failure")
	// ErrBadConcurrency represents an error when the provided concurrency value is invalid
	ErrBadConcurrency = errors.New("Concurrency must be greater than zero")
	// ErrDroppedMessage represents an error the channel is full and messages are being dropped
	ErrDroppedMessage = errors.New("Channel is full, dropped message")
)

// Producer is an interface for sending messages to a stream of some sort.
type Producer interface {
	Init() (Producer, error)
	InitC(stream, shard, shardIterType, accessKey, secretKey, region string, concurrency int) (Producer, error)
	NewEndpoint(endpoint, stream string) (err error)
	ReInit()
	IsProducing() bool
	Send(msg *Message)
	TryToSend(msg *Message) error
	Close() error
	CloseSync() error
}

// KinesisProducer keeps a queue of messages on a channel and continually attempts
// to POST the records using the PutRecords method. If the messages were
// not sent successfully they are placed back on the queue to retry
type KinesisProducer struct {
	*kinesis

	producerType int

	concurrency   int
	concurrencyMu sync.Mutex
	sem           chan Empty

	wg sync.WaitGroup

	producing   bool
	producingMu sync.Mutex
	typeMu      sync.Mutex

	errors chan error

	// We need to ensure that the sent messages were successfully processed
	// before removing them from this local queue
	messages   chan *Message
	interrupts chan os.Signal
}

func (p *KinesisProducer) init(stream, shard, shardIterType, accessKey, secretKey, region string, concurrency int) (Producer, error) {
	var err error
	if concurrency < 1 {
		return nil, ErrBadConcurrency
	}
	if stream == "" {
		return nil, ErrNullStream
	}

	p.setConcurrency(concurrency)
	p.setProducerType(kinesisType)

	p.initChannels()

	p.kinesis, err = new(kinesis).init(stream, shard, shardIterType, accessKey, secretKey, region)
	if err != nil {
		return p, err
	}

	return p.activate()
}

func (p *KinesisProducer) initChannels() {
	p.sem = make(chan Empty, p.getConcurrency())
	p.errors = make(chan error, p.getConcurrency())
	p.messages = make(chan *Message, p.msgBufSize())

	p.interrupts = make(chan os.Signal, 1)
	signal.Notify(p.interrupts, os.Interrupt)
}

func (p *KinesisProducer) setConcurrency(concurrency int) {
	p.concurrencyMu.Lock()
	p.concurrency = concurrency
	p.concurrencyMu.Unlock()
}

func (p *KinesisProducer) getConcurrency() int {
	p.concurrencyMu.Lock()
	defer p.concurrencyMu.Unlock()
	return p.concurrency
}

func (p *KinesisProducer) msgBufSize() int {
	p.concurrencyMu.Lock()
	defer p.concurrencyMu.Unlock()
	return p.concurrency * 1000
}

func (p *KinesisProducer) setProducerType(producerType int) {
	p.typeMu.Lock()
	p.producerType = producerType
	p.typeMu.Unlock()
}

func (p *KinesisProducer) getProducerType() int {
	p.typeMu.Lock()
	defer p.typeMu.Unlock()
	return p.producerType
}

func (p *KinesisProducer) activate() (Producer, error) {
	// Is the stream ready?
	active, err := p.checkActive()
	if err != nil || active != true {
		if err != nil {
			return p, err
		}
		return p, ErrNotActive
	}

	// go start feeder consumer and let listen processes them
	go p.produce()

	return p, err
}

// Init initializes a producer with the params specified in the configuration file
func (p *KinesisProducer) Init() (Producer, error) {
	return p.init(conf.Kinesis.Stream, conf.Kinesis.Shard, ShardIterTypes[conf.Kinesis.ShardIteratorType], conf.AWS.AccessKey, conf.AWS.SecretKey, conf.AWS.Region, conf.Concurrency.Producer)
}

// InitC initializes a producer with the specified configuration: stream, shard, shard-iter-type, access-key, secret-key, and region
func (p *KinesisProducer) InitC(stream, shard, shardIterType, accessKey, secretKey, region string, concurrency int) (Producer, error) {
	return p.init(stream, shard, shardIterType, accessKey, secretKey, region, concurrency)
}

// NewEndpoint re-initializes kinesis client with new endpoint. Used for testing with kinesalite
func (p *KinesisProducer) NewEndpoint(endpoint, stream string) (err error) {
	// Re-initialize kinesis client for testing
	p.kinesis.client, err = p.kinesis.newClient(endpoint, stream)
	return
}

// ReInit re-initializes the shard iterator.  Used with conjucntion with NewEndpoint
func (p *KinesisProducer) ReInit() {
	if !p.IsProducing() {
		go p.produce()
	}
	return
}

// Each shard can support up to 1,000 records per second for writes, up to a maximum total
// data write rate of 1 MB per second (including partition keys). This write limit applies
// to operations such as PutRecord and PutRecords.
// TODO: payload inspection & throttling
// http://docs.aws.amazon.com/kinesis/latest/dev/service-sizes-and-limits.html
func (p *KinesisProducer) kinesisFlush(counter *int, timer *time.Time) bool {
	// If a second has passed since the last timer start, reset the timer
	if time.Now().After(timer.Add(1 * time.Second)) {
		*timer = time.Now()
		*counter = 0
	}

	*counter++

	// If we have attempted 1000 times and it has been less than one second
	// since we started sending then we need to wait for the second to finish
	if *counter >= kinesisWritesPerSec && !(time.Now().After(timer.Add(1 * time.Second))) {
		// Wait for the remainder of the second - timer and counter
		// will be reset on next pass
		time.Sleep(1*time.Second - time.Since(*timer))
	}

	return true
}

func (p *KinesisProducer) setProducing(producing bool) {
	p.producingMu.Lock()
	p.producing = producing
	p.producingMu.Unlock()

}

// IsProducing identifies whether or not the messages are queued for POSTing to the stream
func (p *KinesisProducer) IsProducing() bool {
	p.producingMu.Lock()
	defer p.producingMu.Unlock()
	return p.producing
}

// http://docs.aws.amazon.com/kinesis/latest/APIReference/API_PutRecords.html
//
// Maximum of 1000 requests a second for a single shard. Each PutRecords can
// accept a maximum of 500 records per request and each record can be as large
// as 1MB per record OR 5MB per request
func (p *KinesisProducer) produce() {
	p.setProducing(true)

	counter := 0
	timer := time.Now()

stop:
	for {
		getLock(p.sem)

		select {
		case msg := <-p.messages:
			p.incMsgCount()

			if conf.Debug.Verbose && p.getMsgCount()%100 == 0 {
				log.Println("Received message to send. Total messages received: " + strconv.FormatInt(p.getMsgCount(), 10))
			}

			// kargs := p.args()
			// fargs := p.firehoseArgs()

			kargs := &awsKinesis.PutRecordsInput{StreamName: aws.String(p.stream)}
			kargs.Records = append(
				kargs.Records,
				&awsKinesis.PutRecordsRequestEntry{
					Data:         msg.Value(),
					PartitionKey: aws.String(string(msg.Key()))})
			if p.kinesisFlush(&counter, &timer) {
				p.wg.Add(1)
				go func() {
					p.sendRecords(kargs)
					p.wg.Done()
				}()
			}

			<-p.sem

			break
		case sig := <-p.interrupts:
			go p.handleInterrupt(sig)
			break stop
		case err := <-p.errors:
			p.incErrCount()
			p.wg.Add(1)
			go p.handleError(err)
		}
	}

	p.setProducing(false)
}

<<<<<<< HEAD
=======
// Messages gets the current message channel from the producer
func (p *KinesisProducer) Messages() <-chan *Message {
	return p.messages
}

// Errors gets the current number of errors on the Producer
func (p *KinesisProducer) Errors() <-chan error {
	return p.errors
}

>>>>>>> 9e4f00a8
// Send a message to the queue for POSTing
func (p *KinesisProducer) Send(msg *Message) {
	// Add the terminating record indicator
	p.wg.Add(1)
	go func() {
		p.messages <- msg
		p.wg.Done()
	}()
}

// TryToSend tries to send the message, but if the channel is full it drops the message, and returns an error.
func (p *KinesisProducer) TryToSend(msg *Message) error {
	// Add the terminating record indicator
	select {
	case p.messages <- msg:
		return nil
	default:
		return ErrDroppedMessage
	}
}

// If our payload is larger than allowed Kinesis will write as much as
// possible and fail the rest. We can then put them back on the queue
// to re-send
func (p *KinesisProducer) sendRecords(args *awsKinesis.PutRecordsInput) {
	if p.getProducerType() != kinesisType {
		return
	}

	putResp, err := p.client.PutRecords(args)
	if err != nil && conf.Debug.Verbose {
		p.errors <- err
	}

	// Because we do not know which of the records was successful or failed
	// we need to put them all back on the queue
	failedRecordCount := aws.Int64Value(putResp.FailedRecordCount)
	if putResp != nil && failedRecordCount > 0 {
		if conf.Debug.Verbose {
			log.Printf("Failed records: %d", failedRecordCount)
		}

		for idx, resp := range putResp.Records {
			// Put failed records back on the queue
			errorCode := aws.StringValue(resp.ErrorCode)
			errorMessage := aws.StringValue(resp.ErrorMessage)
			if errorCode != "" || errorMessage != "" {
				p.decMsgCount()
				p.errors <- errors.New(errorMessage)
				p.Send(new(Message).Init(args.Records[idx].Data, aws.StringValue(args.Records[idx].PartitionKey)))

				if conf.Debug.Verbose {
					log.Println("Message in failed PutRecords put back on the queue: " + string(args.Records[idx].Data))
				}
			}
		}
	} else if putResp == nil {
		// Retry posting these records as they most likely were not posted successfully
		p.retryRecords(args.Records)
	}

	if conf.Debug.Verbose && p.getMsgCount()%100 == 0 {
		log.Println("Messages sent so far: " + strconv.FormatInt(p.getMsgCount(), 10))
	}
}

func (p *KinesisProducer) retryRecords(records []*awsKinesis.PutRecordsRequestEntry) {
	for _, record := range records {
		p.Send(new(Message).Init(record.Data, aws.StringValue(record.PartitionKey)))

		if conf.Debug.Verbose {
			log.Println("Message in nil send response put back on the queue: " + string(record.Data))
		}
	}
}

// Close stops queuing and producing and waits for all tasks to finish
func (p *KinesisProducer) Close() error {
	if conf.Debug.Verbose {
		log.Println("Producer is waiting for all tasks to finish...")
	}

	p.wg.Wait()

	// Stop producing
	go func() {
		p.interrupts <- syscall.SIGINT
	}()

	if conf.Debug.Verbose {
		log.Println("Producer is shutting down.")
	}
	runtime.Gosched()
	return nil
}

// CloseSync closes the Producer in a syncronous manner.
func (p *KinesisProducer) CloseSync() error {
	if conf.Debug.Verbose {
		log.Println("Listener is waiting for all tasks to finish...")
	}
	var err error
	// Stop consuming
	select {
	case p.interrupts <- syscall.SIGINT:
		break
	default:
		if conf.Debug.Verbose {
			log.Println("Already closing listener.")
		}
		runtime.Gosched()
		return err
	}
	p.wg.Wait()
	for p.IsProducing() {
		runtime.Gosched()
	}
	if conf.Debug.Verbose {
		log.Println("Listener is shutting down.")
	}
	runtime.Gosched()
	return nil
}

func (p *KinesisProducer) handleInterrupt(signal os.Signal) {
	if conf.Debug.Verbose {
		log.Println("Producer received interrupt signal")
	}

	defer func() {
		<-p.sem
	}()

	p.Close()
}

func (p *KinesisProducer) handleError(err error) {
	if err != nil && conf.Debug.Verbose {
		log.Println("Received error: ", err.Error())
	}

	defer func() {
		<-p.sem
	}()

	p.wg.Done()
}<|MERGE_RESOLUTION|>--- conflicted
+++ resolved
@@ -272,19 +272,6 @@
 	p.setProducing(false)
 }
 
-<<<<<<< HEAD
-=======
-// Messages gets the current message channel from the producer
-func (p *KinesisProducer) Messages() <-chan *Message {
-	return p.messages
-}
-
-// Errors gets the current number of errors on the Producer
-func (p *KinesisProducer) Errors() <-chan error {
-	return p.errors
-}
-
->>>>>>> 9e4f00a8
 // Send a message to the queue for POSTing
 func (p *KinesisProducer) Send(msg *Message) {
 	// Add the terminating record indicator
