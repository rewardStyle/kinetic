--- conflicted
+++ resolved
@@ -323,12 +323,8 @@
 	case p.messages <- msg:
 		return nil
 	default:
-<<<<<<< HEAD
 		atomic.AddInt64(&p.stats.dropCount, 1)
-		return DroppedMessageError
-=======
 		return ErrDroppedMessage
->>>>>>> 0642f2a7
 	}
 }
 
@@ -403,16 +399,12 @@
 	}
 }
 
-<<<<<<< HEAD
 func (p *Producer) retryRecord(record gokinesis.Record) {
 	atomic.AddInt64(&p.stats.retryCount, 1)
 	p.send(new(Message).Init(record.Data, record.PartitionKey))
 }
 
-// Stops queuing and producing and waits for all tasks to finish
-=======
 // Close stops queuing and producing and waits for all tasks to finish
->>>>>>> 0642f2a7
 func (p *Producer) Close() error {
 	if conf.Debug.Verbose {
 		log.Println("Producer is waiting for all tasks to finish...")
